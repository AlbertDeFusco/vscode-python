--- conflicted
+++ resolved
@@ -1545,15 +1545,6 @@
     registerNotebookContentProvider(notebookType: string, provider: NotebookContentProvider): Disposable;
 
     registerNotebookKernelProvider(selector: NotebookDocumentFilter, provider: NotebookKernelProvider): Disposable;
-<<<<<<< HEAD
-
-    registerNotebookOutputRenderer(
-        id: string,
-        outputSelector: NotebookOutputSelector,
-        renderer: NotebookOutputRenderer
-    ): Disposable;
 
     createConcatTextDocument(notebook: NotebookDocument, selector?: DocumentSelector): NotebookConcatTextDocument;
-=======
->>>>>>> 7fc10b99
 }